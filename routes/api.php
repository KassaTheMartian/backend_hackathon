<?php

use Illuminate\Support\Facades\Route;
use App\Http\Controllers\Api\V1\DemoController as V1DemoController;
use App\Http\Controllers\Api\V1\AuthController as V1AuthController;
use App\Http\Controllers\Api\V1\ServiceController as V1ServiceController;
use App\Http\Controllers\Api\V1\BranchController as V1BranchController;
use App\Http\Controllers\Api\V1\BookingController as V1BookingController;
use App\Http\Controllers\Api\V1\PaymentController as V1PaymentController;
use App\Http\Controllers\Api\V1\ReviewController as V1ReviewController;
use App\Http\Controllers\Api\V1\PostController as V1PostController;
use App\Http\Controllers\Api\V1\ContactController as V1ContactController;
<<<<<<< HEAD
use App\Http\Controllers\Api\V1\ChatbotController as V1ChatbotController;
use App\Http\Controllers\Api\V1\ChatRealTimeController as V1ChatRealTimeController;
=======
>>>>>>> 69492362
use App\Http\Controllers\Api\V1\ProfileController as V1ProfileController;
use App\Http\Controllers\Api\V1\ChatbotController as V1ChatbotController;
use App\Http\Controllers\Api\V1\StaffController as V1StaffController;

// Apply locale + rate limiting middleware to all API routes
Route::middleware([\App\Http\Middleware\SetLocale::class, 'throttle:api'])->group(function () {

    // API Version 1 - 60 requests per minute
    Route::prefix('v1')->middleware(['throttle:60,1'])->group(function () {
        // Auth
        Route::post('/auth/login', [V1AuthController::class, 'login']);
        Route::post('/auth/register', [V1AuthController::class, 'register']);
        // Removed standalone send-otp route; OTP is sent within relevant flows
        Route::post('/auth/verify-otp', [V1AuthController::class, 'verifyOtp']);
        // Removed legacy token-based password reset routes; using OTP-only flow
        Route::post('/auth/send-reset-otp', [V1AuthController::class, 'sendResetOtp'])->middleware('throttle:otp');
        Route::post('/auth/reset-password-otp', [V1AuthController::class, 'resetPasswordWithOtp']);
        Route::post('/auth/test-email', [V1AuthController::class, 'testEmail']);
        Route::middleware('auth:sanctum')->group(function () {
            Route::get('/auth/me', [V1AuthController::class, 'me']);
            Route::post('/auth/logout', [V1AuthController::class, 'logout']);
            Route::post('/auth/logout-all', [V1AuthController::class, 'logoutAll']);
        });

        // Public routes
        Route::get('/services', action: [V1ServiceController::class, 'index']);
        Route::get('/services/{id}', action: [V1ServiceController::class, 'show']);
        Route::get('/service-categories', action: [V1ServiceController::class, 'categories']);

        Route::get('/branches', action: [V1BranchController::class, 'index']);
        Route::get('/branches/{id}', action: [V1BranchController::class, 'show']);
        Route::get('/branches/{id}/available-slots', action: [V1BranchController::class, 'availableSlots']);
        Route::get('/staff', action: [V1StaffController::class, 'index']);
        Route::get('/branches/{branch}/staff', action: [V1StaffController::class, 'byBranch']);

        Route::get('/reviews', action: [V1ReviewController::class, 'index']);
        Route::get('/reviews/{id}', action: [V1ReviewController::class, 'show']);

        Route::get('/posts', [V1PostController::class, 'index']);
        Route::get('/posts/featured', [V1PostController::class, 'featured']);
        Route::get('/posts/{id}', [V1PostController::class, 'show']);
        Route::get('/post-categories', [V1PostController::class, 'categories']);
        Route::get('/post-tags', [V1PostController::class, 'tags']);

        Route::post('/contact', [V1ContactController::class, 'store']);

<<<<<<< HEAD
        // Chat Real-time routes (guest and user)
        Route::post('/chat/guest/session', [V1ChatRealTimeController::class, 'createGuestSession']);
        Route::get('/chat/guest/{sessionId}/history', [V1ChatRealTimeController::class, 'getGuestHistory']);
        Route::post('/chat/guest/{sessionId}/message', [V1ChatRealTimeController::class, 'guestSendMessage']);
        Route::post('/chat/guest/{sessionId}/transfer-human', [V1ChatRealTimeController::class, 'transferToHuman']);
        Route::get('/chat/guest/{sessionId}/messages', [V1ChatRealTimeController::class, 'getNewMessages']);

        Route::post('/chatbot/message', [V1ChatbotController::class, 'sendMessage']);
        Route::get('/chatbot/sessions', [V1ChatbotController::class, 'sessions']);
        Route::post('/chatbot/sessions', [V1ChatbotController::class, 'createSession']);
        Route::get('/chatbot/sessions/{id}', [V1ChatbotController::class, 'show']);
        Route::delete('/chatbot/sessions/{id}', [V1ChatbotController::class, 'destroy']);
        Route::delete('/chatbot/sessions/{id}/messages', [V1ChatbotController::class, 'clearMessages']);
=======
        // Chatbot - available for both guests and authenticated users
        Route::post('/chatbot', [V1ChatbotController::class, 'chat']);

>>>>>>> 69492362
        Route::post('/bookings/{id}/cancel', [V1BookingController::class, 'cancel']);
        Route::post('/bookings/{id}/reschedule', [V1BookingController::class, 'reschedule']);
        Route::get('/availability', [V1BookingController::class, 'availability']);
        Route::post('/guest-booking/send-otp', [V1BookingController::class, 'sendGuestBookingOtp'])->middleware('throttle:otp');
        Route::get('/guest-bookings', [V1BookingController::class, 'guestBookings']);

        // Payments - list (scope to user)
        Route::middleware('auth:sanctum')->get('/payments', [V1PaymentController::class, 'index']);

        // Removed Stripe payment routes (create-intent, confirm, webhook)

        // Payments - VNPay
        Route::post('/payments/vnpay/create', [V1PaymentController::class, 'vnpayCreate']);
        Route::get('/payments/vnpay/return', [V1PaymentController::class, 'vnpayReturn']);
        Route::post('/payments/vnpay/ipn', [V1PaymentController::class, 'vnpayIpn']);
        Route::post('/payments/vnpay/refund', [V1PaymentController::class, 'vnpayRefund']);
        Route::post('/payments/vnpay/query', [V1PaymentController::class, 'vnpayQuery']);

        // Authenticated routes
        Route::middleware('auth:sanctum')->group(function () {
            // Chat Real-time staff routes
            Route::post('/chat/sessions/{id}/staff-message', [V1ChatRealTimeController::class, 'staffSendMessage']);
            Route::get('/chat/sessions/{id}/messages', [V1ChatRealTimeController::class, 'getSessionMessages']);
            Route::get('/chat/staff/sessions', [V1ChatRealTimeController::class, 'getStaffSessions']);
            
            // Bookings
            Route::post('/bookings', [V1BookingController::class, 'store']);
            Route::put('/bookings/{id}', [V1BookingController::class, 'update']);
            Route::get('/my-bookings', [V1BookingController::class, 'myBookings']);
            
            // Reviews
            Route::post('/reviews', [V1ReviewController::class, 'store']);
            Route::get('/reviews/pending', [V1ReviewController::class, 'pending']);
            Route::post('/reviews/{id}/approve', [V1ReviewController::class, 'approve']);
            Route::post('/reviews/{id}/reject', [V1ReviewController::class, 'reject']);
            Route::post('/reviews/{id}/respond', [V1ReviewController::class, 'respond']);

            // Profile
            Route::get('/profile', [V1ProfileController::class, 'show']);
            Route::put('/profile', [V1ProfileController::class, 'update']);
            Route::put('/profile/password', [V1ProfileController::class, 'changePassword']);
            Route::post('/profile/avatar', [V1ProfileController::class, 'updateAvatar']);
            Route::delete('/profile/avatar', [V1ProfileController::class, 'deleteAvatar']);
            Route::put('/profile/language', [V1ProfileController::class, 'updateLanguage']);
            Route::get('/profile/stats', [V1ProfileController::class, 'stats']);
            Route::post('/profile/deactivate', [V1ProfileController::class, 'deactivate']);
            Route::get('/profile/promotions', [V1ProfileController::class, 'promotions']);
        });

        // Demos (existing)
        Route::get('/demos', [V1DemoController::class, 'index']);
        Route::get('/demos/{id}', [V1DemoController::class, 'show']);
        Route::middleware('auth:sanctum')->group(function () {
            Route::post('/demos', [V1DemoController::class, 'store']);
            Route::put('/demos/{id}', [V1DemoController::class, 'update']);
            Route::delete('/demos/{id}', [V1DemoController::class, 'destroy']);
        });
    });

});

<|MERGE_RESOLUTION|>--- conflicted
+++ resolved
@@ -10,11 +10,8 @@
 use App\Http\Controllers\Api\V1\ReviewController as V1ReviewController;
 use App\Http\Controllers\Api\V1\PostController as V1PostController;
 use App\Http\Controllers\Api\V1\ContactController as V1ContactController;
-<<<<<<< HEAD
 use App\Http\Controllers\Api\V1\ChatbotController as V1ChatbotController;
 use App\Http\Controllers\Api\V1\ChatRealTimeController as V1ChatRealTimeController;
-=======
->>>>>>> 69492362
 use App\Http\Controllers\Api\V1\ProfileController as V1ProfileController;
 use App\Http\Controllers\Api\V1\ChatbotController as V1ChatbotController;
 use App\Http\Controllers\Api\V1\StaffController as V1StaffController;
@@ -61,7 +58,6 @@
 
         Route::post('/contact', [V1ContactController::class, 'store']);
 
-<<<<<<< HEAD
         // Chat Real-time routes (guest and user)
         Route::post('/chat/guest/session', [V1ChatRealTimeController::class, 'createGuestSession']);
         Route::get('/chat/guest/{sessionId}/history', [V1ChatRealTimeController::class, 'getGuestHistory']);
@@ -69,17 +65,9 @@
         Route::post('/chat/guest/{sessionId}/transfer-human', [V1ChatRealTimeController::class, 'transferToHuman']);
         Route::get('/chat/guest/{sessionId}/messages', [V1ChatRealTimeController::class, 'getNewMessages']);
 
-        Route::post('/chatbot/message', [V1ChatbotController::class, 'sendMessage']);
-        Route::get('/chatbot/sessions', [V1ChatbotController::class, 'sessions']);
-        Route::post('/chatbot/sessions', [V1ChatbotController::class, 'createSession']);
-        Route::get('/chatbot/sessions/{id}', [V1ChatbotController::class, 'show']);
-        Route::delete('/chatbot/sessions/{id}', [V1ChatbotController::class, 'destroy']);
-        Route::delete('/chatbot/sessions/{id}/messages', [V1ChatbotController::class, 'clearMessages']);
-=======
         // Chatbot - available for both guests and authenticated users
         Route::post('/chatbot', [V1ChatbotController::class, 'chat']);
 
->>>>>>> 69492362
         Route::post('/bookings/{id}/cancel', [V1BookingController::class, 'cancel']);
         Route::post('/bookings/{id}/reschedule', [V1BookingController::class, 'reschedule']);
         Route::get('/availability', [V1BookingController::class, 'availability']);
@@ -100,11 +88,6 @@
 
         // Authenticated routes
         Route::middleware('auth:sanctum')->group(function () {
-            // Chat Real-time staff routes
-            Route::post('/chat/sessions/{id}/staff-message', [V1ChatRealTimeController::class, 'staffSendMessage']);
-            Route::get('/chat/sessions/{id}/messages', [V1ChatRealTimeController::class, 'getSessionMessages']);
-            Route::get('/chat/staff/sessions', [V1ChatRealTimeController::class, 'getStaffSessions']);
-            
             // Bookings
             Route::post('/bookings', [V1BookingController::class, 'store']);
             Route::put('/bookings/{id}', [V1BookingController::class, 'update']);
